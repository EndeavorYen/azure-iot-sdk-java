--- conflicted
+++ resolved
@@ -45,15 +45,6 @@
     final String modelId = "dtmi:my:company:namespace;1";
     final String apiVersionPrefix = "?api-version=";
     final String API_VERSION = apiVersionPrefix + TransportUtils.IOTHUB_API_VERSION;
-<<<<<<< HEAD
-    final String PNP_API_VERSION = apiVersionPrefix + TransportUtils.IOTHUB_API_VERSION + "&model-id=" + modelId;
-
-    final String resourceUri = "test-resource-uri";
-    final int qos = 1;
-    final String publishTopic = "devices/test-deviceId/messages/events/";
-    final String subscribeTopic = "devices/test-deviceId/messages/devicebound/#";
-=======
->>>>>>> e6325246
     final String expectedToken = "someToken";
     final byte[] expectedMessageBody = { 0x61, 0x62, 0x63 };
     final String userAgentString = "some user agent string";
