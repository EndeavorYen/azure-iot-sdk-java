--- conflicted
+++ resolved
@@ -24,11 +24,8 @@
         <module>device-method-sample</module>
         <module>job-client-sample</module>
         <module>pnp-service-sample</module>
-<<<<<<< HEAD
-=======
         <module>digitaltwin-service-samples/temperature-controller-service-sample</module>
         <module>digitaltwin-service-samples/thermostat-service-sample</module>
->>>>>>> e6325246
     </modules>
     <dependencies>
         <dependency>
