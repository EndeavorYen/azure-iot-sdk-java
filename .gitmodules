--- conflicted
+++ resolved
@@ -1,23 +1,17 @@
 [submodule "c/azure-c-shared-utility"]
-  path = c/azure-c-shared-utility
-  url = https://github.com/Azure/azure-c-shared-utility.git
+	path = c/azure-c-shared-utility
+	url = https://github.com/Azure/azure-c-shared-utility.git
 [submodule "c/azure-umqtt-c"]
-  path = c/azure-umqtt-c
-  url = https://github.com/Azure/azure-umqtt-c.git
-  branch = develop
+	path = c/azure-umqtt-c
+	url = https://github.com/Azure/azure-umqtt-c.git
+	branch = develop
 [submodule "c/azure-uamqp-c"]
-<<<<<<< HEAD
 	path = c/azure-uamqp-c
 	url = https://github.com/Azure/azure-uamqp-c.git
 	branch = master
 [submodule "c/parson"]
 	path = c/parson
 	url = https://github.com/kgabis/parson
-=======
-  path = c/azure-uamqp-c
-  url = https://github.com/Azure/azure-uamqp-c.git
-  branch = master
 [submodule "c/service/iothub_service_client/parson"]
   path = c/service/iothub_service_client/parson
-  url = https://github.com/kgabis/parson
->>>>>>> dea85bc4
+  url = https://github.com/kgabis/parson